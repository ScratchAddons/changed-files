--- conflicted
+++ resolved
@@ -1,20 +1,12 @@
 # Changed Files Action
 
-<<<<<<< HEAD
-This GitHub action applies to pull requests and populates 3 output variables with the modified files: "files_created", "files_updated", and "files_deleted".
-=======
-This GitHub action applies to pull request and merge group workflow triggers and populates 3 output variables with the modified files. They are: "files_created", "files_updated", and "files_deleted".
->>>>>>> 96d5fd70
+This GitHub action applies to pull request and merge group workflow triggers and populates 3 output variables with the modified files: "files_created", "files_updated", and "files_deleted".
 
 ### Workflow Config Example
 
 ```yml
 - name: Changed Files Exporter
-<<<<<<< HEAD
   uses: ScratchAddons/changed-files@master
-=======
-  uses: umani/changed-files@v4.0.0
->>>>>>> 96d5fd70
   with:
     repo-token: ${{ github.token }}
     pattern: '^.*\.(md|markdown)$'
